{
  "name": "@tettuan/breakdownparams",
  "version": "0.1.11",
  "description": "A utility to parse and validate command line arguments with type safety",
  "repository": "https://github.com/tettuan/breakdownparams",
  "keywords": [
    "cli",
    "args",
    "parser",
    "typescript",
    "deno"
  ],
  "license": "MIT",
  "author": "tettuan",
  "exports": "./src/mod.ts",
  "imports": {
    "@": "./src/",
    "@tettuan/breakdownlogger": "jsr:@tettuan/breakdownlogger@^0.1.0",
    "@std/assert": "jsr:@std/assert@^0.220.1"
  },
  "tasks": {
    "test": "deno test --allow-env --allow-read --allow-write",
    "check": "deno check **/*.ts",
    "fmt": "deno fmt",
    "lint": "deno lint",
    "ci": "bash scripts/local_ci.sh"
  },
  "fmt": {
    "include": ["src/", "tests/", "mod.ts"],
    "exclude": ["docs/", "drafts/"],
    "useTabs": false,
    "lineWidth": 100,
    "indentWidth": 2,
    "singleQuote": true,
    "proseWrap": "preserve"
  },
  "lint": {
    "files": {
      "include": ["src/", "tests/"]
    },
    "rules": {
      "tags": ["recommended"]
    }
  },
  "compilerOptions": {
<<<<<<< HEAD
    "lib": ["deno.window"],
=======
    "lib": [
      "deno.window",
      "dom",
      "esnext"
    ],
>>>>>>> 7e7e392d
    "strict": true
  },
  "publish": {
    "include": [
      "src/",
      "mod.ts",
      "README.md",
      "LICENSE",
      "deno.json"
    ],
    "exclude": [
      "tests/",
      ".github/"
    ]
  },
  "runtimes": [
    "deno",
    "node"
  ]
}<|MERGE_RESOLUTION|>--- conflicted
+++ resolved
@@ -43,15 +43,11 @@
     }
   },
   "compilerOptions": {
-<<<<<<< HEAD
-    "lib": ["deno.window"],
-=======
     "lib": [
       "deno.window",
       "dom",
       "esnext"
     ],
->>>>>>> 7e7e392d
     "strict": true
   },
   "publish": {

--- conflicted
+++ resolved
@@ -95,15 +95,11 @@
   const zeroParamsParseResult = parser.parse(['--help']);
   assertEquals(zeroParamsParseResult.type, 'zero', 'Should parse as zero params');
   assertEquals(zeroParamsParseResult.params, [], 'Should have empty params');
-<<<<<<< HEAD
-  assertEquals(zeroParamsParseResult.options.help, 'true', 'Should have help option');
-=======
   assertEquals(
     zeroParamsParseResult.options.help,
     undefined,
     'Should have help option without value',
   );
->>>>>>> 67eb4a21
 
   // 2. 1パラメータケース
   const oneParamParseResult = parser.parse(['init']);
@@ -125,49 +121,6 @@
   const complexParseResult = parser.parse(['to', 'project', '--help', '--version']);
   assertEquals(complexParseResult.type, 'two', 'Should parse as two params with options');
   assertEquals(complexParseResult.params.length, 2, 'Should include only parameters');
-<<<<<<< HEAD
-  assertEquals(complexParseResult.options.help, 'true', 'Should have help option');
-  assertEquals(complexParseResult.options.version, 'true', 'Should have version option');
-});
-
-Deno.test('test_flag_option_integration', async (t) => {
-  const parser = new ParamsParser(optionRule);
-
-  await t.step('should handle single flag option', () => {
-    const result = parser.parse(['--help']);
-    assertEquals(result.type, 'zero');
-    assertEquals(result.options.help, 'true');
-    assertEquals(result.options.version, undefined);
-  });
-
-  await t.step('should handle multiple flag options', () => {
-    const result = parser.parse(['--help', '--version']);
-    assertEquals(result.type, 'zero');
-    assertEquals(result.options.help, 'true');
-    assertEquals(result.options.version, 'true');
-  });
-
-  await t.step('should handle flag options with parameters', () => {
-    const result = parser.parse(['init', '--help', '--version']);
-    assertEquals(result.type, 'one');
-    assertEquals(result.params, ['init']);
-    assertEquals(result.options.help, 'true');
-    assertEquals(result.options.version, 'true');
-  });
-
-  await t.step('should handle flag options with custom variables', () => {
-    const result = parser.parse(['--uv-test=value', '--help']);
-    assertEquals(result.type, 'zero');
-    assertEquals(result.options['uv-test'], 'value');
-    assertEquals(result.options.help, 'true');
-  });
-
-  await t.step('should handle flag options with invalid values', () => {
-    const result = parser.parse(['--help=false']);
-    assertEquals(result.type, 'zero');
-    assertEquals(result.options.help, 'false');
-  });
-=======
   assertEquals(complexParseResult.options.help, undefined, 'Should have help option without value');
   assertEquals(
     complexParseResult.options.version,
@@ -196,5 +149,4 @@
     'Invalid option format: --version=true, Unknown option: version=true',
   );
   assertEquals(result.error?.category, 'invalid_format');
->>>>>>> 67eb4a21
 });
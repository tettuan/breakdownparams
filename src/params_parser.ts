import {
  DemonstrativeType,
  DoubleParamsResult,
  LayerType,
  LayerTypeAliasMap,
  NoParamsResult,
  OptionParams,
  ParamsResult,
  ParserConfig,
  SingleParamResult,
} from './types.ts';

/**
 * A class to parse and validate command line arguments.
 *
 * This class provides functionality to parse command line arguments
 * with type safety and validation.
 *
 * @example
 * ```ts
 * const parser = new ParamsParser();
 * const result = parser.parse(Deno.args);
 *
 * if (result.type === "no-params") {
 *   // Handle no parameters case
 *   if (result.help) {
 *     // Show help message
 *   }
 * } else if (result.type === "single") {
 *   // Handle single parameter case
 *   if (result.command === "init") {
 *     // Handle init command
 *   }
 * } else if (result.type === "double") {
 *   // Handle double parameters case
 *   const { demonstrativeType, layerType, options } = result;
 *   // Process the parameters
 * }
 * ```
 */
export class ParamsParser {
  private readonly demonstrativeTypes = new Set<DemonstrativeType>([
    'to',
    'summary',
    'defect',
  ]);
  private readonly validSingleCommands = new Set<string>(['init']);
  private readonly config: ParserConfig;

  /**
   * Create a new ParamsParser instance.
   *
   * @param config - Optional configuration for extended mode validation
   */
  constructor(config?: ParserConfig) {
    this.config = config || { isExtendedMode: false };
  }

  /**
   * Parse command line arguments.
   *
   * This method parses the command line arguments and returns a result
   * indicating whether the parsing was successful or not.
   *
   * @param args - The command line arguments to parse
   * @returns A result object containing either the parsed data or an error message
   */
  parse(args: string[]): ParamsResult {
    try {
      const nonOptionArgs: string[] = [];
      for (let i = 0; i < args.length; i++) {
        const arg = args[i];
        if (!arg.startsWith('-')) {
          nonOptionArgs.push(arg);
        } else {
          const nextArg = args[i + 1];
          if (nextArg && !nextArg.startsWith('-')) {
            i++;
          }
        }
      }

      if (nonOptionArgs.length === 0) {
        return this.parseNoParams(args);
      } else if (nonOptionArgs.length === 1) {
        return this.parseSingleParam(nonOptionArgs[0], args);
      } else if (nonOptionArgs.length === 2) {
        return this.parseDoubleParams(nonOptionArgs[0], nonOptionArgs[1], args);
      } else {
        return {
          type: 'no-params',
          error: 'Too many arguments. Maximum 2 arguments are allowed.',
        };
      }
    } catch (error) {
      return {
        type: 'no-params',
        error: error instanceof Error ? error.message : 'Unknown error occurred',
      };
    }
  }

  /**
   * Parse arguments when no parameters are expected.
   *
   * @param args - The command line arguments
   * @returns A result object containing help and version flags
   */
  private parseNoParams(args: string[]): NoParamsResult {
    const result: NoParamsResult = {
      type: 'no-params',
      help: false,
      version: false,
    };

    for (const arg of args) {
      if (arg === '--help' || arg === '-h') result.help = true;
      if (arg === '--version' || arg === '-v') result.version = true;
    }

    return result;
  }

  /**
   * Parse arguments when a single parameter is expected.
   *
   * @param command - The command parameter
   * @param args - The command line arguments
   * @returns A result object containing the parsed command
   */
  private parseSingleParam(
    command: string,
    args: string[],
  ): SingleParamResult | NoParamsResult {
    if (!this.validSingleCommands.has(command)) {
      return {
        type: 'no-params',
        error: `Invalid command: ${command}`,
        help: false,
        version: false,
      };
    }

    const options = this.parseOptions(args);
    if ('error' in options) {
      return {
        type: 'single',
        command: 'init',
        error: options.error,
      };
    }

    return {
      type: 'single',
      command: 'init',
      options,
    };
  }

  /**
   * Parse arguments when two parameters are expected.
   *
   * @param demonstrativeType - The demonstrative type parameter
   * @param layerType - The layer type parameter
   * @param args - The command line arguments
   * @returns A result object containing the parsed parameters or an error
   */
  private parseDoubleParams(
    demonstrativeType: string,
    layerType: string,
    args: string[],
  ): DoubleParamsResult | { type: 'error'; error: string } {
    const normalizedDemonstrativeType = demonstrativeType;
    const normalizedLayerType = layerType;

    // セキュリティ: 許可しない文字リスト
    const forbiddenChars = [';', '|', '&', '`', '$', '>', '<'];

    // Extended mode validation for demonstrative type
    if (this.config.isExtendedMode && this.config.demonstrativeType) {
      const patternStr = this.config.demonstrativeType.pattern;
      if (!patternStr) {
        return {
          type: 'error',
          error: 'Invalid configuration: pattern is required in extended mode',
        };
      }
      // セキュリティ: 何でも許可するパターンは禁止
      if (patternStr.trim() === '.*') {
        return {
          type: 'error',
          error: 'Security error: pattern ".*" is not allowed',
        };
      }
      let pattern: RegExp;
      try {
        pattern = new RegExp(patternStr);
      } catch (_error) {
        return {
          type: 'error',
          error: 'Invalid demonstrative type pattern configuration',
        };
      }
      if (!pattern.test(normalizedDemonstrativeType)) {
        return {
          type: 'error',
          error: this.config.demonstrativeType.errorMessage ||
            `Invalid demonstrative type: ${demonstrativeType}`,
        };
      }
      // セキュリティ: 許可しない文字が含まれていればエラー
      for (const c of forbiddenChars) {
        if (normalizedDemonstrativeType.includes(c)) {
          return {
            type: 'error',
            error: `Security error: character '${c}' is not allowed in demonstrativeType`,
          };
        }
      }
    } else if (
      !this.demonstrativeTypes.has(
        normalizedDemonstrativeType.toLowerCase() as DemonstrativeType,
      )
    ) {
      return {
        type: 'double',
        error:
          `Invalid demonstrative type: ${demonstrativeType}. Must be one of: to, summary, defect`,
      };
    }

    // Extended mode validation for layer type
    if (this.config.isExtendedMode && this.config.layerType) {
      const patternStr = this.config.layerType.pattern;
      if (!patternStr) {
        return {
          type: 'error',
          error: 'Invalid configuration: pattern is required in extended mode',
        };
      }
      // セキュリティ: 何でも許可するパターンは禁止
      if (patternStr.trim() === '.*') {
        return {
          type: 'error',
          error: 'Security error: pattern ".*" is not allowed',
        };
      }
      let pattern: RegExp;
      try {
        pattern = new RegExp(patternStr);
      } catch (_error) {
        return {
          type: 'error',
          error: 'Invalid layer type pattern configuration',
        };
      }
      if (!pattern.test(normalizedLayerType)) {
        return {
          type: 'error',
          error: this.config.layerType.errorMessage || `Invalid layer type: ${layerType}`,
        };
      }
      // セキュリティ: 許可しない文字が含まれていればエラー
      for (const c of forbiddenChars) {
        if (normalizedLayerType.includes(c)) {
          return {
            type: 'error',
            error: `Security error: character '${c}' is not allowed in layerType`,
          };
        }
      }
    }

    // 拡張モード時は値をそのままセット（型安全性はテストで担保）
    if (this.config.isExtendedMode) {
      const options = this.parseOptions(args);
      return {
        type: 'double',
        demonstrativeType: normalizedDemonstrativeType as DemonstrativeType,
        layerType: normalizedLayerType as LayerType,
        options,
      };
    }

    // 標準モード: alias map
    const mappedLayerType =
      LayerTypeAliasMap[normalizedLayerType.toLowerCase() as keyof typeof LayerTypeAliasMap];
    if (!mappedLayerType) {
      return {
        type: 'double',
        error: `Invalid layer type: ${layerType}`,
      };
    }
    const options = this.parseOptions(args);
<<<<<<< HEAD
=======
    if ('error' in options) {
      return {
        type: 'double',
        demonstrativeType: normalizedDemonstrativeType as DemonstrativeType,
        layerType: mappedLayerType,
        error: options.error,
      };
    }

>>>>>>> 7e7e392d
    return {
      type: 'double',
      demonstrativeType: normalizedDemonstrativeType.toLowerCase() as DemonstrativeType,
      layerType: mappedLayerType,
      options,
    };
  }

  /**
   * Parse command line options.
   *
   * This method extracts and parses command line options from the arguments.
   *
   * @param args - The command line arguments to parse
   * @returns An object containing the parsed options or an error
   */
  private parseOptions(args: string[]): OptionParams | { error: string } {
    const options: OptionParams = {};

    // ロングフォームを先に処理
    for (let i = 0; i < args.length; i++) {
      const arg = args[i];
      const nextArg = args[i + 1];

      if (!nextArg || nextArg.startsWith('-')) continue;

      if (
        arg === '--from' ||
        arg === '--destination' ||
        arg === '--input' ||
        arg === '--adaptation'
      ) {
        if (arg === '--from') options.fromFile = nextArg;
        if (arg === '--destination') options.destinationFile = nextArg;
        if (arg === '--input') {
          const value = nextArg.toLowerCase();
          if (value in LayerTypeAliasMap) {
            options.fromLayerType = LayerTypeAliasMap[value as keyof typeof LayerTypeAliasMap];
          }
        }
        if (arg === '--adaptation') {
          if (!/^[a-zA-Z0-9_-]+$/.test(nextArg)) {
            return {
              error:
                `Invalid adaptation value: '${nextArg}'. Only alphanumeric characters, underscores, and hyphens are allowed.`,
            };
          }
          options.adaptationType = nextArg;
        }
        i++;
      }
    }

    // ショートハンドは、ロングフォームが未設定の場合のみ処理
    for (let i = 0; i < args.length; i++) {
      const arg = args[i];
      const nextArg = args[i + 1];

      if (!nextArg || nextArg.startsWith('-')) continue;

      if (arg === '-f' && !options.fromFile) {
        options.fromFile = nextArg;
        i++;
      } else if (arg === '-o' && !options.destinationFile) {
        options.destinationFile = nextArg;
        i++;
      } else if (arg === '-i' && !options.fromLayerType) {
        const value = nextArg.toLowerCase();
        if (value in LayerTypeAliasMap) {
          options.fromLayerType = LayerTypeAliasMap[value as keyof typeof LayerTypeAliasMap];
        }
        i++;
      } else if (arg === '-a' && !options.adaptationType) {
        if (!/^[a-zA-Z0-9_-]+$/.test(nextArg)) {
          return {
            error:
              `Invalid adaptation value: '${nextArg}'. Only alphanumeric characters, underscores, and hyphens are allowed.`,
          };
        }
        options.adaptationType = nextArg;
        i++;
      }
    }

    return options;
  }
}<|MERGE_RESOLUTION|>--- conflicted
+++ resolved
@@ -292,8 +292,6 @@
       };
     }
     const options = this.parseOptions(args);
-<<<<<<< HEAD
-=======
     if ('error' in options) {
       return {
         type: 'double',
@@ -302,8 +300,6 @@
         error: options.error,
       };
     }
-
->>>>>>> 7e7e392d
     return {
       type: 'double',
       demonstrativeType: normalizedDemonstrativeType.toLowerCase() as DemonstrativeType,
